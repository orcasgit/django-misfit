--- conflicted
+++ resolved
@@ -129,11 +129,7 @@
     sleep_type = models.SmallIntegerField(choices=SLEEP_TYPES)
 
     def __str__(self):
-<<<<<<< HEAD
-        '%s %s' % (time, sleep_type)
+        return '%s %s' % (self.time, self.sleep_type)
 
     class Meta:
-        unique_together = ('sleep', 'time')
-=======
-        return '%s %s' % (self.time, self.sleep_type)
->>>>>>> 285db383
+        unique_together = ('sleep', 'time')